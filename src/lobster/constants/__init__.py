--- conflicted
+++ resolved
@@ -1,13 +1,14 @@
-<<<<<<< HEAD
+from ._calm_tasks import CALM_TASKS, TASK_SPECIES, Species, Task
 from ._modality import Modality
-=======
-from ._calm_tasks import CALM_TASKS, TASK_SPECIES, Species, Task
->>>>>>> 50474a4d
 from ._moleculeace_tasks import MOLECULEACE_TASKS
 from ._weighted_concat_sampler_chunk_size import WEIGHTED_CONCAT_SAMPLER_CHUNK_SIZE
 
-<<<<<<< HEAD
-__all__ = ["Modality", "WEIGHTED_CONCAT_SAMPLER_CHUNK_SIZE", "MOLECULEACE_TASKS"]
-=======
-__all__ = ["CALM_TASKS", "MOLECULEACE_TASKS"]
->>>>>>> 50474a4d
+__all__ = [
+    "Modality",
+    "WEIGHTED_CONCAT_SAMPLER_CHUNK_SIZE",
+    "MOLECULEACE_TASKS",
+    "CALM_TASKS",
+    "TASK_SPECIES",
+    "Species",
+    "Task",
+]
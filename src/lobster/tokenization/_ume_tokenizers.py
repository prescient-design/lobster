--- conflicted
+++ resolved
@@ -144,11 +144,7 @@
 
 def _add_reserved_tokens(vocabs: dict[str, list[str]]) -> dict[str, list[str]]:
     """
-<<<<<<< HEAD
-    Add reserved tokens <reservedi> to maintain index compatibility
-=======
     Add reserved tokens <reserved_token_i> to maintain index compatibility
->>>>>>> 4c1ea1e5
     across tokenizers.
 
     This function constructs the full vocabulary for each tokenizer by combining:

from ._calm_dataset import CalmDataset
from ._dataset_to_iterable_dataset import DatasetToIterableDataset
from ._fasta_dataset import FASTADataset
from ._m3_20m_dataset import M320MDataset
<<<<<<< HEAD
from ._multiplexed_sampling_dataset import MultiplexedSamplingDataset
from ._shuffled_iterable_dataset import ShuffledIterableDataset

__all__ = [
    "CalmDataset",
    "FASTADataset",
    "M320MDataset",
    "MultiplexedSamplingDataset",
    "DatasetToIterableDataset",
    "ShuffledIterableDataset",
=======
from ._moleculeace_dataset import MoleculeACEDataset

__all__ = [
    "M320MDataset",
    "ChEMBLDataset",
    "CalmDataset",
    "FASTADataset",
    "MoleculeACEDataset",
>>>>>>> 0d91ad04
]<|MERGE_RESOLUTION|>--- conflicted
+++ resolved
@@ -2,9 +2,9 @@
 from ._dataset_to_iterable_dataset import DatasetToIterableDataset
 from ._fasta_dataset import FASTADataset
 from ._m3_20m_dataset import M320MDataset
-<<<<<<< HEAD
 from ._multiplexed_sampling_dataset import MultiplexedSamplingDataset
 from ._shuffled_iterable_dataset import ShuffledIterableDataset
+from ._moleculeace_dataset import MoleculeACEDataset
 
 __all__ = [
     "CalmDataset",
@@ -13,14 +13,5 @@
     "MultiplexedSamplingDataset",
     "DatasetToIterableDataset",
     "ShuffledIterableDataset",
-=======
-from ._moleculeace_dataset import MoleculeACEDataset
-
-__all__ = [
-    "M320MDataset",
-    "ChEMBLDataset",
-    "CalmDataset",
-    "FASTADataset",
-    "MoleculeACEDataset",
->>>>>>> 0d91ad04
+    "MoleculeACEDataset"
 ]
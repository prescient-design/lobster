--- conflicted
+++ resolved
@@ -524,13 +524,9 @@
 
         concepts_path = Path(save_directory).resolve() / "concepts.json"
         with open(concepts_path, "w") as f:
-<<<<<<< HEAD
-            json.dump(self._concepts_name, f)
-=======
             json.dump(self._concepts_name, f)
 
     @property
     def concepts_name(self):
         """Get the names of all concepts in the model."""
-        return self._concepts_name
->>>>>>> 81690fe1
+        return self._concepts_name
--- conflicted
+++ resolved
@@ -336,19 +336,10 @@
 
         x = {k: v.to(self.model.device) for k, v in inputs.items() if isinstance(v, Tensor)}
 
-<<<<<<< HEAD
-        # Make sure the input_ids are of shape (batch_size, 1, seq_len) which is expected downstream
-        if x["input_ids"].ndim == 2:
-            x["input_ids"] = x["input_ids"].unsqueeze(1).contiguous()
-
-        if x["attention_mask"].ndim == 2:
-            x["attention_mask"] = x["attention_mask"].unsqueeze(1).contiguous()
-=======
         # Ensure input_ids and attention_mask are 3D (batch_size, 1, length)
         for key in ["input_ids", "attention_mask"]:
             if x[key].dim() == 2:
                 x[key] = x[key].unsqueeze(1)
->>>>>>> e78e6fc6
 
         if self.frozen:
             with torch.no_grad():

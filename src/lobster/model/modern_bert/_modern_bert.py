import importlib.resources
from importlib.util import find_spec
from typing import Literal, Union

import lightning.pytorch as pl
import torch
from torch import nn
from transformers.optimization import get_linear_schedule_with_warmup
from transformers import PreTrainedTokenizer, PreTrainedTokenizerFast

<<<<<<< HEAD
from lobster.tokenization import PmlmTokenizer, SmilesTokenizerFast, AminoAcidTokenizerFast, NucleotideTokenizerFast
from lobster.tokenization._pmlm_tokenizer_transform import \
    PmlmTokenizerTransform
=======
from lobster.tokenization import PmlmTokenizer, SmilesTokenizerFast, AminoAcidTokenizerFast
from lobster.tokenization._pmlm_tokenizer_transform import PmlmTokenizerTransform
>>>>>>> 0dc80f5c
from lobster.transforms import TokenizerTransform

from ._config import FlexBertConfig
from ._model import FlexBertModel, FlexBertPredictionHead

_FLASH_ATTN_AVAILABLE = False

if find_spec("flash_attn"):
    from flash_attn.losses.cross_entropy import CrossEntropyLoss

    _FLASH_ATTN_AVAILABLE = True
else:
    from torch.nn import CrossEntropyLoss


class FlexBERT(pl.LightningModule):
    def __init__(
        self,
        lr: float = 1e-3,
        beta1: float = 0.9,
        beta2: float = 0.98,
        eps: float = 1e-12,
        num_training_steps: int = 10_000,
        num_warmup_steps: int = 1_000,
<<<<<<< HEAD
        tokenizer_dir: Literal["plm_tokenizer", "smiles_tokenizer", "amino_acid_tokenizer",
            "nucleotide_tokenizer"] = "amino_acid_tokenizer",
=======
        tokenizer: Union[str, PreTrainedTokenizer, PreTrainedTokenizerFast] = "amino_acid_tokenizer",
>>>>>>> 0dc80f5c
        mask_percentage: float = 0.15,
        max_length: int = 512,
        **model_kwargs,
    ):
        super().__init__()
        self._lr = lr
        self._beta1 = beta1
        self._beta2 = beta2
        self._eps = eps
        self._num_training_steps = num_training_steps
        self._num_warmup_steps = num_warmup_steps
        self._mask_percentage = mask_percentage
        self._max_length = max_length

        # TODO zadorozk: currently only accepts one tokenizer at a time
        # Extend to accept multiple tokenizers for each modality
<<<<<<< HEAD
        if tokenizer_dir == "pmlm_tokenizer":
            path = importlib.resources.files("lobster") / "assets" / tokenizer_dir
            self.tokenizer: PmlmTokenizer = PmlmTokenizer.from_pretrained(path, do_lower_case=False)
            self.tokenize_transform = PmlmTokenizerTransform(
                path,
                padding="max_length",
                max_length=self._max_length,
                truncation=True,
            )
        elif tokenizer_dir == "nucleotide_tokenizer":
            self.tokenizer = NucleotideTokenizerFast()
            self.tokenize_transform = TokenizerTransform(
                tokenizer=self.tokenizer,
                padding="max_length",
                max_length=self._max_length,
                truncation=True,
            )
        elif tokenizer_dir == "amino_acid_tokenizer":
            self.tokenizer = AminoAcidTokenizerFast()
            self.tokenize_transform = TokenizerTransform(
                tokenizer=self.tokenizer,
                padding="max_length",
                max_length=self._max_length,
                truncation=True,
            )
        elif tokenizer_dir == "smiles_tokenizer":
            self.tokenizer = SmilesTokenizerFast()
            self.tokenize_transform = TokenizerTransform(
                tokenizer=self.tokenizer,
                padding="max_length",
                max_length=self._max_length,
                truncation=True,
            )
=======
        if isinstance(tokenizer, str):
            if tokenizer == "pmlm_tokenizer":
                path = importlib.resources.files("lobster") / "assets" / "plm_tokenizer"
                tokenizer = PmlmTokenizer.from_pretrained(path, do_lower_case=False)
                tokenizer_transform_class = PmlmTokenizerTransform
            
            elif tokenizer == "amino_acid_tokenizer":
                tokenizer = AminoAcidTokenizerFast()
                tokenizer_transform_class = TokenizerTransform
                
            elif tokenizer == "smiles_tokenizer":
                tokenizer = SmilesTokenizerFast()
                tokenizer_transform_class = TokenizerTransform
            else:
                raise NotImplementedError(f"Tokenizer `{tokenizer}` not supported")

>>>>>>> 0dc80f5c
        else:
            if not isinstance(tokenizer, (PreTrainedTokenizer, PreTrainedTokenizerFast)):
                raise ValueError("Custom `tokenizer` must be an instance of `PreTrainedTokenizer` or `PreTrainedTokenizerFast`")
            
            tokenizer = tokenizer
            tokenizer_transform_class = TokenizerTransform

        self.tokenizer = tokenizer
        
        self.tokenize_transform = tokenizer_transform_class(
            tokenizer, 
            max_length=max_length,
            padding="max_length",
            truncation=True
            )

        config = FlexBertConfig(
            vocab_size=self.tokenizer.vocab_size,
            pad_token_id=self.tokenizer.pad_token_id,
            **model_kwargs,
        )
        self.model = FlexBertModel(config)

        self.decoder = nn.Sequential(FlexBertPredictionHead(config), nn.Linear(config.hidden_size, config.vocab_size))

        assert _FLASH_ATTN_AVAILABLE, "flash_attn not available. This dependency is part of the flash extra"
        self.loss_fn = CrossEntropyLoss()
        self.save_hyperparameters(logger=False)

    def training_step(self, batch, batch_idx):
        loss = self._compute_loss(batch)
        ppl = torch.exp(loss)
        self.log("train_loss", loss, sync_dist=True)
        self.log("train_perplexity", ppl, sync_dist=True)
        return {"loss": loss}

    def validation_step(self, batch, batch_idx):
        loss = self._compute_loss(batch)
        ppl = torch.exp(loss)
        self.log("val_loss", loss, sync_dist=True)
        self.log("val_perplexity", ppl, sync_dist=True)
        return {"val_loss": loss}

    def configure_optimizers(self):
        optimizer = torch.optim.AdamW(
            self.model.parameters(),
            lr=self._lr,
            betas=(self._beta1, self._beta2),
            eps=self._eps,
        )

        # TODO: Make this configurable
        scheduler = get_linear_schedule_with_warmup(
            optimizer,
            num_warmup_steps=self._num_warmup_steps,
            num_training_steps=self._num_training_steps,
        )

        scheduler = {"scheduler": scheduler, "interval": "step", "frequency": 1}

        return {"optimizer": optimizer, "lr_scheduler": scheduler}

    def sequences_to_latents(self, sequences: list[str]) -> list[torch.Tensor]:
        transformed_sequences = self.tokenize_transform(sequences)
        input_ids = torch.concat([batch["input_ids"].squeeze(0) for batch in transformed_sequences]).to(self.device)
        attention_mask = torch.concat([batch["attention_mask"].squeeze(0) for batch in transformed_sequences]).to(
            self.device
        )
        seqlens = [batch["input_ids"].size(1) for batch in transformed_sequences]
        cu_seqlens = torch.tensor([sum(seqlens[:i]) for i in range(len(seqlens) + 1)], dtype=torch.int32).to(
            self.device
        )

        with torch.inference_mode():
            hidden_states = self.model(
                input_ids, attention_mask=attention_mask, cu_seqlens=cu_seqlens, max_seqlen=self._max_length
            )

        return [hidden_states[cu_seqlens[i] : cu_seqlens[i + 1]] for i in range(len(cu_seqlens) - 1)]

    def _compute_loss(self, batch):
        if isinstance(batch, tuple) and len(batch) == 2:
            batch, _targets = batch

        tokens = batch["input_ids"].squeeze(1)
        B, length = tokens.shape
        tokens = tokens.view(-1)
        attention_mask = batch["attention_mask"].squeeze(1).view(-1)

        labels = tokens.clone()

        masked_tokens = self._mask_inputs(tokens)
        labels[masked_tokens != self.tokenizer.mask_token_id] = -100  # Ignore loss on unmasked tokens

        # Cumulative sequence lengths.
        # TODO: Probably we can/should throw away trailing <pad> tokens.
        cu_seqlens = torch.tensor([0] + [(i + 1) * length for i in range(B)], dtype=torch.int32).cuda()
        hidden_states = self.model(
            masked_tokens, attention_mask=attention_mask, cu_seqlens=cu_seqlens, max_seqlen=self._max_length
        )

        logits = self.decoder(hidden_states)

        return self.loss_fn(logits.view(-1, self.tokenizer.vocab_size), labels.view(-1))

    def _mask_inputs(self, train_inputs: torch.Tensor):
        # create random array of floats with equal dimensions to input_ids tensor
        rand = torch.rand(train_inputs.shape, device=train_inputs.device)

        # create mask array
        # TODO: update this for special cls tokens that might be introduced with the new tokenizer
        mask_arr = (
            (rand < self._mask_percentage)
            * (train_inputs != self.tokenizer.cls_token_id)
            * (train_inputs != self.tokenizer.pad_token_id)
            * (train_inputs != self.tokenizer.eos_token_id)
        )  # don't mask cls, pad, eos

        masked_inputs = train_inputs.clone()
        masked_inputs[mask_arr] = self.tokenizer.mask_token_id

        return masked_inputs<|MERGE_RESOLUTION|>--- conflicted
+++ resolved
@@ -8,14 +8,9 @@
 from transformers.optimization import get_linear_schedule_with_warmup
 from transformers import PreTrainedTokenizer, PreTrainedTokenizerFast
 
-<<<<<<< HEAD
 from lobster.tokenization import PmlmTokenizer, SmilesTokenizerFast, AminoAcidTokenizerFast, NucleotideTokenizerFast
 from lobster.tokenization._pmlm_tokenizer_transform import \
     PmlmTokenizerTransform
-=======
-from lobster.tokenization import PmlmTokenizer, SmilesTokenizerFast, AminoAcidTokenizerFast
-from lobster.tokenization._pmlm_tokenizer_transform import PmlmTokenizerTransform
->>>>>>> 0dc80f5c
 from lobster.transforms import TokenizerTransform
 
 from ._config import FlexBertConfig
@@ -40,12 +35,7 @@
         eps: float = 1e-12,
         num_training_steps: int = 10_000,
         num_warmup_steps: int = 1_000,
-<<<<<<< HEAD
-        tokenizer_dir: Literal["plm_tokenizer", "smiles_tokenizer", "amino_acid_tokenizer",
-            "nucleotide_tokenizer"] = "amino_acid_tokenizer",
-=======
         tokenizer: Union[str, PreTrainedTokenizer, PreTrainedTokenizerFast] = "amino_acid_tokenizer",
->>>>>>> 0dc80f5c
         mask_percentage: float = 0.15,
         max_length: int = 512,
         **model_kwargs,
@@ -62,41 +52,6 @@
 
         # TODO zadorozk: currently only accepts one tokenizer at a time
         # Extend to accept multiple tokenizers for each modality
-<<<<<<< HEAD
-        if tokenizer_dir == "pmlm_tokenizer":
-            path = importlib.resources.files("lobster") / "assets" / tokenizer_dir
-            self.tokenizer: PmlmTokenizer = PmlmTokenizer.from_pretrained(path, do_lower_case=False)
-            self.tokenize_transform = PmlmTokenizerTransform(
-                path,
-                padding="max_length",
-                max_length=self._max_length,
-                truncation=True,
-            )
-        elif tokenizer_dir == "nucleotide_tokenizer":
-            self.tokenizer = NucleotideTokenizerFast()
-            self.tokenize_transform = TokenizerTransform(
-                tokenizer=self.tokenizer,
-                padding="max_length",
-                max_length=self._max_length,
-                truncation=True,
-            )
-        elif tokenizer_dir == "amino_acid_tokenizer":
-            self.tokenizer = AminoAcidTokenizerFast()
-            self.tokenize_transform = TokenizerTransform(
-                tokenizer=self.tokenizer,
-                padding="max_length",
-                max_length=self._max_length,
-                truncation=True,
-            )
-        elif tokenizer_dir == "smiles_tokenizer":
-            self.tokenizer = SmilesTokenizerFast()
-            self.tokenize_transform = TokenizerTransform(
-                tokenizer=self.tokenizer,
-                padding="max_length",
-                max_length=self._max_length,
-                truncation=True,
-            )
-=======
         if isinstance(tokenizer, str):
             if tokenizer == "pmlm_tokenizer":
                 path = importlib.resources.files("lobster") / "assets" / "plm_tokenizer"
@@ -106,14 +61,16 @@
             elif tokenizer == "amino_acid_tokenizer":
                 tokenizer = AminoAcidTokenizerFast()
                 tokenizer_transform_class = TokenizerTransform
+            
+            elif tokenizer == "nucleotide_tokenizer":
+                tokenizer = NucleotideTokenizerFast()
+                tokenizer_transform_class = TokenizerTransform
                 
             elif tokenizer == "smiles_tokenizer":
                 tokenizer = SmilesTokenizerFast()
                 tokenizer_transform_class = TokenizerTransform
             else:
                 raise NotImplementedError(f"Tokenizer `{tokenizer}` not supported")
-
->>>>>>> 0dc80f5c
         else:
             if not isinstance(tokenizer, (PreTrainedTokenizer, PreTrainedTokenizerFast)):
                 raise ValueError("Custom `tokenizer` must be an instance of `PreTrainedTokenizer` or `PreTrainedTokenizerFast`")

--- conflicted
+++ resolved
@@ -60,7 +60,6 @@
         self.device = "cpu"
         self.model = MockModelWithEmbeddings(hidden_size)
 
-<<<<<<< HEAD
     def embed_sequences(self, sequences, modality="nucleotide", aggregate=True):
         """Mock embed_sequences method that mimics UME's behavior."""
         batch_size = len(sequences)
@@ -71,40 +70,7 @@
             # Return per-token embeddings (batch_size, seq_len, hidden_size)
             seq_len = MAX_LENGTH  # Use the same max length as tokenizer
             return torch.randn(batch_size, seq_len, self.hidden_size)
-=======
-    def embed(self, x, aggregate: bool = True):  # noqa: ANN001
-        # Minimal embed implementation to satisfy callbacks. Accepts dict or tensor inputs.
-        if isinstance(x, dict):
-            # Try to infer batch size from any tensor field or list field
-            batch_size = None
-            for v in x.values():
-                if isinstance(v, torch.Tensor):
-                    batch_size = v.size(0)
-                    break
-                if isinstance(v, (list, tuple)):
-                    batch_size = len(v)
-                    break
-            if batch_size is None:
-                batch_size = 1
-        elif isinstance(x, torch.Tensor):
-            batch_size = x.size(0)
-        elif isinstance(x, (list, tuple)):
-            batch_size = len(x)
-        else:
-            batch_size = 1
-
-        # Return random embeddings; if aggregate, shape (B, hidden_size)
-        if aggregate:
-            return torch.randn(batch_size, self.hidden_size)
-        # Non-aggregated shape (B, T, H)
-        return torch.randn(batch_size, MAX_LENGTH, self.hidden_size)
-
-    def embed_sequences(self, sequences, modality: str, aggregate: bool = True):  # noqa: ANN001
-        batch_size = len(sequences)
-        if aggregate:
-            return torch.randn(batch_size, self.hidden_size)
-        return torch.randn(batch_size, MAX_LENGTH, self.hidden_size)
->>>>>>> 8633aa25
+
 
 
 @pytest.fixture

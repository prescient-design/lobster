import os
import shutil
import tempfile

import pytest
import torch
from torch import Size, Tensor

from lobster.model import LobsterCBMPMLM


@pytest.fixture(scope="module", autouse=True)
def manage_temp_dir():
    temp_dir = tempfile.mkdtemp()
    os.chdir(temp_dir)

    yield temp_dir  # provide the fixture value

    # After test session: remove the temporary directory and all its contents
    shutil.rmtree(temp_dir)


class TestLobsterCBMPMLM:
    def test_sequences_to_latents(self):
        model = LobsterCBMPMLM(model_name="MLM_mini")
        model.eval()

        inputs = ["ACDAC"]
        outputs = model.sequences_to_latents(inputs)

        assert len(outputs) == 4

        assert outputs[0].shape == Size([1, 512, 72])

        assert isinstance(outputs[0], Tensor)

        assert outputs[0].device == model.device

    @pytest.mark.skip("Requires s3 access")
    def test_load_from_s3(self):
        model = LobsterCBMPMLM.load_from_checkpoint(
            "s3://prescient-pcluster-data/prescient_plm/models_to_test_4/CBM_24.ckpt"
        )

        assert model.config.hidden_size == 408

    def test_concept_names_property(self):
        """Test that concept_names property returns expected concept names."""
        model = LobsterCBMPMLM(model_name="MLM_mini")

        concepts_name = model.concepts_name

<<<<<<< HEAD
        assert hasattr(model, "concept_names")
=======
        assert hasattr(model, "concepts_name")
>>>>>>> 967cd74e
        assert isinstance(concepts_name, (list, tuple))
        assert len(concepts_name) > 0

        assert concepts_name == model._concepts_name

        assert concepts_name is model._concepts_name


def test_cbmlm_checkpoint(tmp_path):
    print(f"{tmp_path=}")
    model = LobsterCBMPMLM("MLM_mini")

    for k, v in model.named_parameters():
        torch.nn.init.normal_(v)

    model.save_pretrained(tmp_path / "checkpoint")

    model2 = LobsterCBMPMLM(str(tmp_path / "checkpoint"))

    for (k1, v1), (k2, v2) in zip(model.named_parameters(), model2.named_parameters()):
        assert k1 == k2
        assert torch.equal(v1, v2)
        assert not torch.equal(v2, torch.zeros_like(v2)), f"{k1=}, {k2=}"

    assert torch.equal(model.model.lm_head.bias, model2.model.lm_head.bias)

    input = torch.randn(2, 56)
    output = model.model.lm_head.decoder(input)
    output2 = model2.model.lm_head.decoder(input)

    diff = output - output2
    print(f"{diff.abs().max()=}")

    torch.testing.assert_close(output, output2)<|MERGE_RESOLUTION|>--- conflicted
+++ resolved
@@ -50,11 +50,7 @@
 
         concepts_name = model.concepts_name
 
-<<<<<<< HEAD
-        assert hasattr(model, "concept_names")
-=======
         assert hasattr(model, "concepts_name")
->>>>>>> 967cd74e
         assert isinstance(concepts_name, (list, tuple))
         assert len(concepts_name) > 0
 

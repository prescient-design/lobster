--- conflicted
+++ resolved
@@ -10,8 +10,5 @@
   - setuptools
   - git-lfs
   - pip:
-<<<<<<< HEAD
     - -r requirements-dev.in
-=======
-    - -r requirements.txt
->>>>>>> 0d91ad04
+    - -r requirements.txt